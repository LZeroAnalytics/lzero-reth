--- conflicted
+++ resolved
@@ -79,12 +79,7 @@
 impl<Eth, Evm> DebugApi<Eth, Evm>
 where
     Eth: EthApiTypes + TraceExt + 'static,
-<<<<<<< HEAD
-    BlockExecutor:
-    BlockExecutorProvider<Primitives: NodePrimitives<Block = ProviderBlock<Eth::Provider>>>,
-=======
     Evm: ConfigureEvm<Primitives: NodePrimitives<Block = ProviderBlock<Eth::Provider>>> + 'static,
->>>>>>> 127595e2
 {
     /// Acquires a permit to execute a tracing call.
     async fn acquire_trace_permit(&self) -> Result<OwnedSemaphorePermit, AcquireError> {
@@ -180,17 +175,7 @@
                     .collect()
             };
 
-<<<<<<< HEAD
-        self.trace_block(
-            Arc::new(block.with_senders_unchecked(senders).seal_slow()),
-            cfg_env_with_handler_cfg,
-            block_env,
-            opts,
-        )
-            .await
-=======
         self.trace_block(Arc::new(block.into_recovered_with_signers(senders)), evm_env, opts).await
->>>>>>> 127595e2
     }
 
     /// Replays a block and returns the trace of each transaction.
@@ -852,14 +837,9 @@
                             config,
                             transaction_context.unwrap_or_default(),
                         )
-<<<<<<< HEAD
-                            .map_err(Eth::Error::from_eth_err)?;
-                    let (res, env) = self.eth_api().inspect(&mut *db, env, &mut inspector)?;
-=======
                         .map_err(Eth::Error::from_eth_err)?;
                     let (res, (evm_env, tx_env)) =
                         self.eth_api().inspect(&mut *db, evm_env, tx_env, &mut inspector)?;
->>>>>>> 127595e2
 
                     let state = res.state.clone();
                     let result = inspector
@@ -908,12 +888,7 @@
 impl<Eth, Evm> DebugApiServer for DebugApi<Eth, Evm>
 where
     Eth: EthApiTypes + EthTransactions + TraceExt + 'static,
-<<<<<<< HEAD
-    BlockExecutor:
-    BlockExecutorProvider<Primitives: NodePrimitives<Block = ProviderBlock<Eth::Provider>>>,
-=======
     Evm: ConfigureEvm<Primitives: NodePrimitives<Block = ProviderBlock<Eth::Provider>>> + 'static,
->>>>>>> 127595e2
 {
     /// Handler for `debug_getRawHeader`
     async fn raw_header(&self, block_id: BlockId) -> RpcResult<Bytes> {
