[package]
name = "reth-revm"
version.workspace = true
edition.workspace = true
rust-version.workspace = true
license.workspace = true
homepage.workspace = true
repository.workspace = true
description = "reth specific revm utilities"

[lints]
workspace = true

[dependencies]
# reth
reth-primitives-traits.workspace = true
reth-storage-errors.workspace = true
reth-storage-api.workspace = true
reth-trie = { workspace = true, optional = true }
<<<<<<< HEAD
reth-primitives-traits.workspace = true
reth-tracing.workspace = true

# misc
moka = "0.12.9"
=======
>>>>>>> 127595e2

# alloy
alloy-primitives.workspace = true

# revm
revm.workspace = true
reqwest = { workspace = true, features = ["blocking"] }
serde_json.workspace = true
serde.workspace = true
once_cell.workspace = true
rand.workspace = true

[dev-dependencies]
reth-trie.workspace = true
reth-ethereum-forks.workspace = true
alloy-primitives.workspace = true
alloy-consensus.workspace = true

[features]
default = ["std"]
std = [
    "reth-primitives-traits/std",
    "alloy-primitives/std",
    "revm/std",
    "alloy-consensus/std",
    "reth-ethereum-forks/std",
    "reth-storage-api/std",
    "reth-storage-errors/std",
]
witness = ["dep:reth-trie"]
test-utils = [
    "dep:reth-trie",
    "reth-primitives-traits/test-utils",
    "reth-trie?/test-utils",
]
serde = [
    "revm/serde",
    "alloy-primitives/serde",
    "alloy-consensus/serde",
    "reth-trie?/serde",
    "reth-ethereum-forks/serde",
    "reth-primitives-traits/serde",
]
portable = ["revm/portable"]<|MERGE_RESOLUTION|>--- conflicted
+++ resolved
@@ -17,14 +17,10 @@
 reth-storage-errors.workspace = true
 reth-storage-api.workspace = true
 reth-trie = { workspace = true, optional = true }
-<<<<<<< HEAD
-reth-primitives-traits.workspace = true
 reth-tracing.workspace = true
 
 # misc
 moka = "0.12.9"
-=======
->>>>>>> 127595e2
 
 # alloy
 alloy-primitives.workspace = true
