--- conflicted
+++ resolved
@@ -31,15 +31,9 @@
 # Builds dependencies
 RUN cargo chef cook --profile $BUILD_PROFILE --features "$FEATURES" --recipe-path recipe.json
 
-<<<<<<< HEAD
 # Build the package for lzero-custom-reth
-COPY . .
+COPY --exclude=.git --exclude=dist . .
 RUN cargo build --profile $BUILD_PROFILE -p lzero-custom-reth
-=======
-# Build application
-COPY --exclude=.git --exclude=dist . .
-RUN cargo build --profile $BUILD_PROFILE --features "$FEATURES" --locked --bin reth
->>>>>>> 127595e2
 
 # Copy the built binary to a temporary location
 RUN cp /app/target/$BUILD_PROFILE/lzero-custom-reth /app/lzero-custom-reth
