[package]
name = "example-custom-evm"
version = "0.0.0"
publish = false
edition.workspace = true
license.workspace = true

[dependencies]
<<<<<<< HEAD
reth.workspace = true
reth-cli.workspace = true
reth-ethereum-cli.workspace = true
reth-cli-util.workspace = true
reth-chainspec.workspace = true
reth-evm-ethereum.workspace = true
reth-node-api.workspace = true
reth-node-core.workspace = true
reth-primitives.workspace = true
reth-node-ethereum = { workspace = true, features = ["js-tracer", "test-utils"] }
reth-tracing.workspace = true
reth-node-builder.workspace = true
reth-provider.workspace = true
reth-evm.workspace = true
=======
reth-ethereum = { workspace = true, features = ["test-utils", "node", "evm", "pool"] }
reth-tracing.workspace = true
alloy-evm.workspace = true
>>>>>>> 127595e2
alloy-genesis.workspace = true
alloy-primitives.workspace = true

eyre.workspace = true
tracing.workspace = true

clap = { workspace = true, features = ["derive", "env"] }
tokio = "1.42.0"<|MERGE_RESOLUTION|>--- conflicted
+++ resolved
@@ -6,26 +6,9 @@
 license.workspace = true
 
 [dependencies]
-<<<<<<< HEAD
-reth.workspace = true
-reth-cli.workspace = true
-reth-ethereum-cli.workspace = true
-reth-cli-util.workspace = true
-reth-chainspec.workspace = true
-reth-evm-ethereum.workspace = true
-reth-node-api.workspace = true
-reth-node-core.workspace = true
-reth-primitives.workspace = true
-reth-node-ethereum = { workspace = true, features = ["js-tracer", "test-utils"] }
-reth-tracing.workspace = true
-reth-node-builder.workspace = true
-reth-provider.workspace = true
-reth-evm.workspace = true
-=======
 reth-ethereum = { workspace = true, features = ["test-utils", "node", "evm", "pool"] }
 reth-tracing.workspace = true
 alloy-evm.workspace = true
->>>>>>> 127595e2
 alloy-genesis.workspace = true
 alloy-primitives.workspace = true
 
